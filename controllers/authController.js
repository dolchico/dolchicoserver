--- conflicted
+++ resolved
@@ -1,7 +1,6 @@
 import { PrismaClient } from "@prisma/client";
 const prisma = new PrismaClient();
 
-<<<<<<< HEAD
 import { 
   forgotPasswordService, 
   resetPasswordService, 
@@ -398,109 +397,14 @@
     });
 
     console.log('Password reset successfully for user:', user.id);
-=======
-import {
-    forgotPasswordService,
-    resetPasswordService,
-    verifyOTP as verifyEmailOTP,
-    clearOTP,
-} from "../services/authService.js";
-import {
-    hashToken,
-    findEmailVerificationToken,
-    markEmailTokenUsed,
-    createEmailVerificationToken,
-    deleteEmailVerificationToken,
-} from "../services/tokenService.js";
-import { sendOTPEmail } from "../services/mailService.js";
-import { ValidationError, NotFoundError } from "../utils/errors.js";
-import {
-    determineAuthFlow,
-    findOrCreateUser,
-    updateProfileCompletion,
-} from "../services/userService.js";
-import {
-    sendWhatsAppOTP,
-    generateAndStoreOTP,
-    verifyOTP as verifyPhoneOTP,
-} from "../services/msg91Service.js";
-import jwt from "jsonwebtoken";
-
-// controllers/authController.js (excerpt additions)
-import {
-    sendEmailVerification,
-    findUserByEmail,
-    createUser,
-} from "../services/userService.js";
-import * as userService from "../services/userService.js"; // Adjust path as needed
-
-export const forgotPassword = async (req, res) => {
-    const { email } = req.body;
-
-    if (!email) {
-        return res
-            .status(400)
-            .json({ success: false, message: "Email is required." });
-    }
-
-    try {
-        const result = await forgotPasswordService(email);
-
-        // If a user was found, the service returns data needed to send the email.
-        if (result) {
-            try {
-                // The forgotPasswordService already generates and stores the OTP
-                // Just send the OTP email using the OTP from the result
-                await sendOTPEmail(result.email, result.userName, result.otp);
-            } catch (mailError) {
-                // Log the email error for debugging, but do not expose it to the client.
-                console.error("CRITICAL: Failed to send OTP email:", mailError);
-            }
-        }
-
-        // Always return a generic success message to prevent attackers from guessing emails.
-        return res.status(200).json({
+
+        res.status(200).json({
             success: true,
-            message:
-                "If an account with that email exists, an OTP has been sent.",
-        });
-    } catch (error) {
-        console.error("Forgot Password Controller Error:", error);
-        return res
-            .status(500)
-            .json({
-                success: false,
-                message: "An internal server error occurred.",
-            });
-    }
-};
-export const resetPassword = async (req, res) => {
-    const { email, otp, newPassword } = req.body;
-
-    // Validate required fields
-    if (!email || !otp || !newPassword) {
-        return res.status(400).json({
-            success: false,
-            message: "Email, OTP, and new password are required.",
-        });
-    }
-
-    try {
-        // Verify OTP first - using the renamed function
-        const isValidOTP = await verifyEmailOTP(email, otp);
->>>>>>> f210d135
-
-        if (!isValidOTP) {
-            return res.status(400).json({
-                success: false,
-                message: "Invalid or expired OTP.",
-            });
-        }
-
-        // Reset password using email instead of token
-        await resetPasswordService(email, newPassword);
-
-<<<<<<< HEAD
+            message: "Password has been reset successfully.",
+        });
+    } catch (err) {
+        console.error("Reset Password Controller Error:", err);
+
     // Handle specific errors
     if (err.code === 'P2002') {
       return res.status(409).json({
@@ -515,37 +419,6 @@
       message: 'An internal server error occurred.' 
     });
   }
-};
-=======
-        // Clear the OTP after successful password reset
-        await clearOTP(email);
-
-        res.status(200).json({
-            success: true,
-            message: "Password has been reset successfully.",
-        });
-    } catch (err) {
-        console.error("Reset Password Controller Error:", err);
->>>>>>> f210d135
-
-        // Handle specific errors thrown by the service layer
-        if (err instanceof ValidationError) {
-            return res
-                .status(err.statusCode)
-                .json({ success: false, message: err.message });
-        }
-        if (err instanceof NotFoundError) {
-            return res
-                .status(err.statusCode)
-                .json({ success: false, message: err.message });
-        }
-
-        // Fallback for any other unexpected errors
-        res.status(500).json({
-            success: false,
-            message: "An internal server error occurred.",
-        });
-    }
 };
 
 export const sendOTP = async (req, res) => {
